# ide stuff
.vscode
.lsp
.idea
.clj-kondo

# kicad test files
*.kicad_prl
*.kicad_sym
fp-info-cache
/tests/**/*-backups

# python
/venv
/dist
__pycache__
.coverage
<<<<<<< HEAD
# poetry.lock
=======
>>>>>>> 6255311b

# temp tools and files
format.l
/empty-module
/example-module
/temp-test-output
.hypothesis
.ruff-cache

# docs build
/docs/_build

<<<<<<< HEAD
# nix
result
=======
# Profiling results
prof
>>>>>>> 6255311b
<|MERGE_RESOLUTION|>--- conflicted
+++ resolved
@@ -15,10 +15,6 @@
 /dist
 __pycache__
 .coverage
-<<<<<<< HEAD
-# poetry.lock
-=======
->>>>>>> 6255311b
 
 # temp tools and files
 format.l
@@ -31,10 +27,8 @@
 # docs build
 /docs/_build
 
-<<<<<<< HEAD
 # nix
 result
-=======
+
 # Profiling results
-prof
->>>>>>> 6255311b
+prof