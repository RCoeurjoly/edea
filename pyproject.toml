--- conflicted
+++ resolved
@@ -28,8 +28,6 @@
 packaging = "^24.0"
 [tool.poetry.group.dev.dependencies]
 bandit = "^1.7.4"
-<<<<<<< HEAD
-black = "^23.11.0"
 hypothesis = "^6.79.1"
 pylint = "^3.0.2"
 pyright = "1.1.338"
@@ -42,9 +40,7 @@
 sphinxawesome-theme = "5.1.0"
 nox = "^2023.4.22"
 pytest-only = "^2.0.0"
-=======
 black = "^24.4.2"
->>>>>>> 6255311b
 datamodel-code-generator = { extras = ["http"], version = "^0.25.2" }
 hypothesis = "^6.108.2"
 matplotlib = "^3.9.1"
